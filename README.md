--- conflicted
+++ resolved
@@ -283,13 +283,6 @@
 4. Run tests: `pytest && black . && flake8`
 5. Submit a pull request
 
-<<<<<<< HEAD
-## License
-
-MIT License - see [LICENSE](LICENSE) file for details.
-
-=======
->>>>>>> b62f3611
 ## Acknowledgments
 
 - [Joern](https://github.com/joernio/joern) - Static analysis platform
